"""
BSD 3-Clause License

Copyright (c) 2021, Netskope OSS
All rights reserved.

Redistribution and use in source and binary forms, with or without
modification, are permitted provided that the following conditions are met:

1. Redistributions of source code must retain the above copyright notice, this
   list of conditions and the following disclaimer.

2. Redistributions in binary form must reproduce the above copyright notice,
   this list of conditions and the following disclaimer in the documentation
   and/or other materials provided with the distribution.

3. Neither the name of the copyright holder nor the names of its
   contributors may be used to endorse or promote products derived from
   this software without specific prior written permission.

THIS SOFTWARE IS PROVIDED BY THE COPYRIGHT HOLDERS AND CONTRIBUTORS "AS IS"
AND ANY EXPRESS OR IMPLIED WARRANTIES, INCLUDING, BUT NOT LIMITED TO, THE
IMPLIED WARRANTIES OF MERCHANTABILITY AND FITNESS FOR A PARTICULAR PURPOSE ARE
DISCLAIMED. IN NO EVENT SHALL THE COPYRIGHT HOLDER OR CONTRIBUTORS BE LIABLE
FOR ANY DIRECT, INDIRECT, INCIDENTAL, SPECIAL, EXEMPLARY, OR CONSEQUENTIAL
DAMAGES (INCLUDING, BUT NOT LIMITED TO, PROCUREMENT OF SUBSTITUTE GOODS OR
SERVICES; LOSS OF USE, DATA, OR PROFITS; OR BUSINESS INTERRUPTION) HOWEVER
CAUSED AND ON ANY THEORY OF LIABILITY, WHETHER IN CONTRACT, STRICT LIABILITY,
OR TORT (INCLUDING NEGLIGENCE OR OTHERWISE) ARISING IN ANY WAY OUT OF THE USE
OF THIS SOFTWARE, EVEN IF ADVISED OF THE POSSIBILITY OF SUCH DAMAGE.

CTE Anomali Threatstream Plugin's main file which contains the implementation
of all the plugin's methods."""

import hashlib
import ipaddress
import json
import math
import re
import traceback
from datetime import datetime, timedelta
from sys import getsizeof
from typing import Dict, Generator, List, Tuple, Union
from urllib.parse import urlparse

from netskope.integrations.cte.models import (
    Indicator,
    IndicatorType,
    SeverityType,
    TagIn,
)
from netskope.integrations.cte.models.business_rule import (
    Action,
    ActionWithoutParams,
)
from netskope.integrations.cte.plugin_base import (
    PluginBase,
    PushResult,
    ValidationResult,
)
from netskope.integrations.cte.utils import TagUtils
from pydantic import ValidationError

from .utils.anomali_threatstream_constant import (
    ANOMALI_SEVERITY,
    ANOMALI_SEVERITY_MAPPING,
    ANOMALI_STATUS,
    BYTES_TO_MB,
    DATE_FORMAT_FOR_IOCS,
    DEFAULT_REPUTATION,
    INDICATOR_TYPES,
    INTEGER_THRESHOLD,
    MAX_PAGE_SIZE,
    MODULE_NAME,
    PAGE_LIMIT,
    PLATFORM_NAME,
    PLUGIN_NAME,
    PLUGIN_VERSION,
    PREFIX_IOC_SOURCE,
    RETRACTION,
    SEPARATOR,
    SEVERITY_MAPPING,
    TAG_NAME,
    TARGET_SIZE_MB,
)
from .utils.anomali_threatstream_helper import (
    AnomaliThreatstreamPluginException,
    AnomaliThreatstreamPluginHelper,
)


class AnomaliThreatstreamPlugin(PluginBase):
    """AnomaliThreatstreamPlugin class for pulling threat information."""

    def __init__(
        self,
        name,
        *args,
        **kwargs,
    ):
        """Initialize Plugin class."""
        super().__init__(
            name,
            *args,
            **kwargs,
        )
        self.plugin_name, self.plugin_version = self._get_plugin_info()
        self.log_prefix = f"{MODULE_NAME} {self.plugin_name}"
        self.config_name = name
        if name:
            self.log_prefix = f"{self.log_prefix} [{name}]"
        self.anomali_threatstream_helper = AnomaliThreatstreamPluginHelper(
            logger=self.logger,
            log_prefix=self.log_prefix,
            plugin_name=self.plugin_name,
            plugin_version=self.plugin_version,
        )

    def _get_plugin_info(self) -> Tuple:
        """Get plugin name and version from manifest.

        Returns:
            tuple: Tuple of plugin's name and version fetched from manifest.
        """
        try:
            manifest_json = AnomaliThreatstreamPlugin.metadata
            plugin_name = manifest_json.get("name", PLUGIN_NAME)
            plugin_version = manifest_json.get("version", PLUGIN_VERSION)
            return plugin_name, plugin_version
        except Exception as exp:
            self.logger.error(
                message=(
                    f"{MODULE_NAME} {PLUGIN_NAME}: Error occurred while"
                    f" getting plugin details. Error: {exp}"
                ),
                details=str(traceback.format_exc()),
            )
        return PLUGIN_NAME, PLUGIN_VERSION

    def get_headers(self, user_name: str, api_key: str) -> Dict:
        """Get headers required for the API call.
        Args:
            - user_name (str): Anomali ThreatStream Platform Username.
            - api_key (str): Anomali ThreatStream Platform API Key.
        """
        return self.anomali_threatstream_helper._add_user_agent(
            {
                "Authorization": f"apikey {user_name}:{api_key}",
                "Content-Type": "application/json",
                "Accept": "application/json",
            }
        )

    def validate(self, configuration):
        """Validate the Plugin configuration parameters.

        Args:
            configuration (dict): Dict object having all
            the Plugin configuration parameters.
        Returns:
            cte.plugin_base.ValidateResult:
            ValidateResult object with success flag and message.
        """
        validation_err_msg = f"{self.log_prefix}: Validation error occurred."
        (base_url, user_name, api_key) = self._get_credentials(configuration)

        if not base_url:
            err_msg = "Base URL is a required configuration parameter."
            self.logger.error(f"{validation_err_msg} {err_msg}")
            return ValidationResult(
                success=False,
                message=err_msg,
            )
        elif not isinstance(base_url, str) or not self._validate_url(
            base_url, True
        ):
            err_msg = "Invalid Base URL provided in configuration parameters."
            self.logger.error(f"{validation_err_msg} {err_msg}")
            return ValidationResult(
                success=False,
                message=err_msg,
            )

        if not user_name:
            err_msg = "Username is a required configuration parameter."
            self.logger.error(f"{validation_err_msg} {err_msg}")
            return ValidationResult(
                success=False,
                message=err_msg,
            )
        elif not isinstance(user_name, str):
            err_msg = "Invalid Username provided in configuration parameters."
            self.logger.error(f"{validation_err_msg} {err_msg}")
            return ValidationResult(
                success=False,
                message=err_msg,
            )

        if not api_key:
            err_msg = "API Key is a required configuration parameter."
            self.logger.error(f"{validation_err_msg} {err_msg}")
            return ValidationResult(
                success=False,
                message=err_msg,
            )
        elif not isinstance(api_key, str):
            err_msg = "Invalid API Key provided in configuration parameters."
            self.logger.error(f"{validation_err_msg} {err_msg}")
            return ValidationResult(
                success=False,
                message=err_msg,
            )

        remote_observables = configuration.get("remote_observables")
        if remote_observables and remote_observables not in ["Yes", "No"]:
            self.logger.error(
                f"{validation_err_msg} Value of Remote Observables "
                "should be 'Yes' or 'No'."
            )
            return ValidationResult(
                success=False,
                message="Invalid value for 'Remote Observables' "
                "provided. Allowed values are 'Yes' or 'No'.",
            )

        indicator_type = configuration.get("indicator_type")
        if not indicator_type:
            err_msg = "Type of Threat data to pull is a required configuration parameter."
            self.logger.error(f"{validation_err_msg} {err_msg}")
            return ValidationResult(
                success=False,
                message=err_msg,
            )
        if not (
            all(
                indicator_type in INDICATOR_TYPES
                for indicator_type in indicator_type
            )
        ):
            err_msg = (
                "Invalid value for Type of Threat data to pull provided. "
                "Allowed values are 'IP','IPv6', 'Domain', 'URL', "
                "'Hash [SHA256]', or 'Hash [MD5]'."
            )
            self.logger.error(f"{validation_err_msg} {err_msg}")
            return ValidationResult(
                success=False,
                message=err_msg,
            )

        confidence = configuration.get("confidence")
        if confidence and not isinstance(confidence, int):
            err_msg = (
                "Invalid value provided in Minimum Confidence configuration parameter."
                "Minimum Confidence should be positive integer value."
            )
            self.logger.error(f"{validation_err_msg} {err_msg}")
            return ValidationResult(success=False, message=err_msg)
        elif confidence and not 0 <= confidence <= 100:
            err_msg = "Minimum Confidence should be in range of 0 to 100."
            self.logger.error(f"{validation_err_msg} {err_msg}")
            return ValidationResult(
                success=False,
                message=err_msg,
            )

        severity = configuration.get("severity", [])
        if severity and not all(sev in ANOMALI_SEVERITY for sev in severity):
            err_msg = (
                "Invalid value for Severity provided. Allowed values are "
                "'Low', 'Medium', 'High' or 'Very-High'."
            )
            self.logger.error(f"{self.log_prefix}: {err_msg}")
            return ValidationResult(success=False, message=err_msg)

        status = configuration.get("status", [])
        if status and not all(stat in ANOMALI_STATUS for stat in status):
            err_msg = (
                "Invalid value for Status provided. Allowed values are "
                "'Active','Inactive' or 'False Positive'."
            )
            self.logger.error(f"{validation_err_msg} {err_msg}")
            return ValidationResult(success=False, message=err_msg)

        enable_tagging = configuration.get("enable_tagging")
        if not enable_tagging:
            err_msg = "Enable Tagging is a required configuration parameter."
            self.logger.error(f"{validation_err_msg} {err_msg}")
            return ValidationResult(
                success=False,
                message=err_msg,
            )
        elif enable_tagging not in ["Yes", "No"]:
            self.logger.error(
                f"{validation_err_msg} Value of Enable Tagging should "
                "be 'Yes' or 'No'."
            )
            return ValidationResult(
                success=False,
                message="Invalid value for 'Enable Tagging' provided."
                " Allowed values are 'Yes' or 'No'.",
            )

        tags = configuration.get("tags", "").strip()
        if tags and not isinstance(tags, str):
            err_msg = "Invalid Tags provided in configuration parameters."
            self.logger.error(f"{validation_err_msg} {err_msg}")
            return ValidationResult(
                success=False,
                message=err_msg,
            )

        feed_id = configuration.get("feed_id", "").strip()
        if feed_id and not isinstance(feed_id, str):
            err_msg = "Invalid Feed ID provided in configuration parameters."
            self.logger.error(f"{validation_err_msg} {err_msg}")
            return ValidationResult(
                success=False,
                message=err_msg,
            )
        elif (
            feed_id
            and not self.anomali_threatstream_helper.validate_comma_separated_values(
                feed_id
            )
        ):
            err_msg = (
                "Invalid Feed ID provided. Feed ID should be a numeric comma "
                "separated values or single value."
            )
            self.logger.error(f"{validation_err_msg} {err_msg}")
            return ValidationResult(
                success=False,
                message=err_msg,
            )

        is_pull_required = configuration.get("is_pull_required")
        if not is_pull_required:
            err_msg = "Enable Polling is a required configuration parameter."
            self.logger.error(f"{validation_err_msg} {err_msg}")
            return ValidationResult(
                success=False,
                message=err_msg,
            )
        elif is_pull_required not in ["Yes", "No"]:
            self.logger.error(
                f"{validation_err_msg} Value of Enable Polling should "
                "be 'Yes' or 'No'."
            )
            return ValidationResult(
                success=False,
                message="Invalid value for 'Enable Polling' provided."
                " Allowed values are 'Yes' or 'No'.",
            )
        retraction_days = configuration.get("retraction_interval")
        if isinstance(retraction_days, int) and retraction_days is not None:
            if int(retraction_days) <= 0:
                err_msg = (
                    "Invalid Retraction Interval provided in configuration"
                    " parameters. Valid value should be an integer "
                    "greater than 0."
                )
                self.logger.error(f"{validation_err_msg} {err_msg}")
                return ValidationResult(
                    success=False,
                    message=err_msg,
                )
            elif int(retraction_days) > INTEGER_THRESHOLD:
                err_msg = (
                    "Invalid Retraction Interval provided in configuration"
                    " parameters. Valid value should be an integer "
                    "greater than 0 and less than 2^62."
                )
                self.logger.error(f"{validation_err_msg} {err_msg}")
                return ValidationResult(
                    success=False,
                    message=err_msg,
                )
        elif retraction_days:
            err_msg = (
                "Invalid Retraction Interval provided in the "
                "configuration parameters. Provide a valid integer value"
                " for the Retraction Interval."
            )
            self.logger.error(
                message=f"{validation_err_msg} {err_msg}",
                details=(
                    f"Retraction Interval: {retraction_days}, "
                    f"Retraction Interval type: {type(retraction_days)}"
                ),
            )
            return ValidationResult(
                success=False,
                message=err_msg,
            )

        initial_range = configuration.get("days", 0)
        if initial_range is None:
            err_msg = "Initial Range (in days) is a required configuration parameter."
            self.logger.error(f"{validation_err_msg} {err_msg}")
            return ValidationResult(
                success=False,
                message=err_msg,
            )
        elif not isinstance(initial_range, int):
            err_msg = (
                "Invalid value provided in Initial Range (in days) "
                "in configuration parameter. Initial Range (in days) "
                "should be positive integer value."
            )
            self.logger.error(f"{validation_err_msg} {err_msg}")
            return ValidationResult(success=False, message=err_msg)
        elif initial_range <= 0 or initial_range > INTEGER_THRESHOLD:
            err_msg = (
                "Invalid value for Initial Range (in days) provided. "
                "Select a value between 1 to 2^62."
            )
            self.logger.error(f"{self.log_prefix}: {err_msg}")
            return ValidationResult(success=False, message=err_msg)

        return self.validate_auth_params(configuration, validation_err_msg)

    def validate_auth_params(self, configuration, validation_err_msg):
        """Validate the Plugin authentication parameters.

        Args:
            configuration (dict): Plugin configuration parameters.
            validation_err_msg (str): Validation error message.
        Returns:
            cte.plugin_base.ValidateResult:
            ValidateResult object with success flag and message.
        """
        try:
            (base_url, user_name, api_key) = self._get_credentials(
                configuration
            )

            query_params = {"limit": 1}
            headers = self.get_headers(user_name, api_key)
            self.anomali_threatstream_helper.api_helper(
                logger_msg="validating authentication parameters",
                url=f"{base_url}/api/v2/intelligence",
                method="GET",
                params=query_params,
                headers=headers,
                is_validation=True,
                verify=self.ssl_validation,
                proxies=self.proxy,
            )
            return ValidationResult(
                success=True,
                message="Validation successful.",
            )

        except AnomaliThreatstreamPluginException as err:
            self.logger.error(
                message=(f"{validation_err_msg} Error: {err}"),
                details=str(traceback.format_exc()),
            )
            return ValidationResult(
                success=False,
                message=str(err),
            )
        except Exception as exp:
            self.logger.error(
                message=(f"{validation_err_msg} Error: {exp}"),
                details=str(traceback.format_exc()),
            )
            return ValidationResult(
                success=False,
                message="Unexpected error occurred. Check logs for more details.",
            )

    def convert_into_date_time(self, date: str):
        """Convert str to datetime object.

        Args:
            date (str): str.

        Returns:
            datetime: datetime object.
        """
        try:
            return (
                datetime.strptime(date, DATE_FORMAT_FOR_IOCS)
                if date
                else None
            )
        except Exception:
            return None

    def _validate_url(self, url: str, base_url: bool) -> bool:
        """Validate the URL using parsing.

        Args:
            url (str): Given URL.

        Returns:
            bool: True or False { Valid or not Valid URL }.
        """
        parsed = urlparse(url)
        if base_url:
            return (
                parsed.scheme.strip() != ""
                and parsed.netloc.strip() != ""
                and (parsed.path.strip() == "/" or parsed.path.strip() == "")
            )
        else:
            return parsed.scheme.strip() != "" and parsed.netloc.strip() != ""

    def _is_valid_ipv4(self, address: str) -> bool:
        """Validate IPv4 address.

        Args:
            address (str): Address to validate.

        Returns:
            bool: True if valid else False.
        """
        try:
            ipaddress.IPv4Address(address)
            return True
        except Exception:
            return False

    def _is_valid_ipv6(self, address: str) -> bool:
        """Validate IPV6 address.

        Args:
            address (str): Address to validate.

        Returns:
            bool: True if valid else False.
        """
        try:
            ipaddress.IPv6Address(address)
            return True
        except Exception:
            return False

    def _validate_domain(self, value: str) -> bool:
        """Validate domain name.

        Args:
            value (str): Domain name.

        Returns:
            bool: Whether the name is valid or not.
        """
        regex = r"^((?=[a-z0-9-]{1,63}\.)(xn--)?[a-z0-9]+(-[a-z0-9]+)*\.)+[a-z]{2,63}$"  # noqa
        return True if re.match(regex, value) else False

    def get_reputation(self, confidence) -> int:
        """
        Calculate the reputation based on the given confidence level.

        Parameters:
            confidence (int): The confidence level, ranging from 0 to 100.

        Returns:
            int: The calculated reputation, ranging from 1 to 10.
        """
        if confidence:
            reputation = math.ceil(confidence / 10)
            return reputation if reputation else DEFAULT_REPUTATION
        else:
            return DEFAULT_REPUTATION

    def create_tags(self, tags: List) -> tuple:
        """Create Tags.

        Args:
            tags (List): Tags list from API Response.

        Returns:
            tuple: Tuple of created tags and skipped tags.
        """
        tag_utils = TagUtils()
        created_tags, skipped_tags = set(), set()
        for tag in tags:
            tag_name = tag.get("name").strip()
            try:
                if not tag_utils.exists(tag_name):
                    tag_utils.create_tag(
                        TagIn(name=tag_name, color="#ED3347")
                    )
                created_tags.add(tag_name)
            except ValueError:
                skipped_tags.add(tag_name)
            except Exception as exp:
                self.logger.error(
                    message=(
                        f"{self.log_prefix}: Unexpected error occurred while "
                        f"creating tag {tag_name}. Error: {str(exp)}"
                    ),
                    details=str(traceback.format_exc()),
                )
                skipped_tags.add(tag_name)

        return list(created_tags), list(skipped_tags)

    def pull(self):
        """Pull the data from the Anomali ThreatStream platform.

        Returns:
            Indicators: PullResult object with list of observables.
        """
        try:
            if self.configuration.get("is_pull_required") == "Yes":
                if hasattr(self, "sub_checkpoint"):

                    def wrapper(self):
                        yield from self.get_indicators()

                    return wrapper(self)
                else:
                    indicators = []
                    for batch in self.get_indicators():
                        indicators.extend(batch)

                    self.logger.info(
                        f"{self.log_prefix}: Total {len(indicators)} "
                        "indicator(s) fetched."
                    )
                    return indicators
            else:
                self.logger.info(
                    f"{self.log_prefix}: Polling is disabled in configuration "
                    "parameter hence skipping pulling of indicators from "
                    f"{PLATFORM_NAME}."
                )
                return []
        except AnomaliThreatstreamPluginException:
            raise
        except Exception as exp:
            err_msg = (
                "Error occurred while pulling indicators"
                f" from {PLATFORM_NAME}."
            )
            self.logger.error(
                message=f"{self.log_prefix}: {err_msg} Error: {exp}",
                details=str(traceback.format_exc()),
            )
            raise AnomaliThreatstreamPluginException(err_msg)

    def _convert_datetime_to_anomali_format(self, date_time: datetime) -> str:
        """
        Convert a datetime object to a string in the Anomali ThreatStream
          format.

        Args:
            date_time (datetime): The datetime object to convert.

        Returns:
            str: The datetime string in the Anomali ThreatStream format.
        """
        return date_time.isoformat(sep="T", timespec="milliseconds") + "Z"

    def get_indicators(
        self,
        is_retraction: bool = False,
        retraction_time: str = "",
    ) -> Union[Generator[Indicator, bool, None], Dict]:
        """
        Retrieves a list of indicators from the API.

        Args:
            - is_retraction (bool): A boolean flag indicating
            retraction is required or not.
            - retraction_time (str): A string representing the
            retraction time.
        Returns:
            - Generator[Indicator, bool, None]: A Generator of Indicator
                objects
            representing the retrieved indicators.
            - Dict: A dictionary containing the checkpoint details.

        Raises:
            AnomaliThreatstreamPluginException: If an error occurs while
            executing the pull cycle.
            Exception: If an unexpected error occurs while executing the
            pull cycle.
        """
        if is_retraction and RETRACTION not in self.log_prefix:
            self.log_prefix = self.log_prefix + f" [{RETRACTION}]"
        (base_url, user_name, api_key) = self._get_credentials(
            self.configuration
        )
        query_endpoint = f"{base_url}/api/v2/intelligence"
        headers = self.get_headers(user_name, api_key)

        storage = self.storage if self.storage is not None else {}

        last_updated = storage.get("last_updated", "")

        start_time = None
        sub_checkpoint = getattr(self, "sub_checkpoint", {})
        if is_retraction and retraction_time:
            start_time = retraction_time
        elif sub_checkpoint and sub_checkpoint.get("checkpoint"):
            start_time = sub_checkpoint.get("checkpoint")
        elif last_updated:
            start_time = last_updated
        elif self.last_run_at:
            start_time = self._convert_datetime_to_anomali_format(
                self.last_run_at
            )
        else:
            initial_days = self.configuration.get("days")
            start_time = datetime.now() - timedelta(days=initial_days)
            start_time = self._convert_datetime_to_anomali_format(start_time)

        self.logger.info(
            f"{self.log_prefix}: Pulling indicators from {PLATFORM_NAME}"
            f" platform using checkpoint: {start_time}"
        )
        query_params = {
            "modified_ts__gte": start_time,
            "update_id__gt": 0,
            "limit": MAX_PAGE_SIZE,
            "order_by": "update_id",
        }
        if (
            self.configuration.get("remote_observables")
            and self.configuration.get("remote_observables") == "Yes"
        ):
            query_params["remote_api"] = "true"
        confidence = self.configuration.get("confidence")
        status = self.configuration.get("status")
        severity = self.configuration.get("severity")
        indicator_types = self._get_indicator_types(
            threat_types=self.configuration.get("indicator_type")
        )
        query_params["type"] = ",".join(
            [
                (
                    "hash"
                    if indicator_type in ["md5", "sha256"]
                    else indicator_type
                )
                for indicator_type in indicator_types
            ]
        )

        if all(x in indicator_types for x in ("md5", "sha256")):
            query_params["hash$subtype"] = "MD5,SHA256"
        elif "md5" in indicator_types:
            query_params["hash$subtype"] = "MD5"
        elif "sha256" in indicator_types:
            query_params["hash$subtype"] = "SHA256"

        if confidence:
            query_params["confidence_gte"] = confidence
        if status:
            query_params["status"] = ",".join(status)
        if severity:
            query_params["severity"] = ",".join(severity)

        tags = self.configuration.get("tags", "").strip()
        if tags:
            query_params["tags"] = tags

        feeding_ids = self.configuration.get("feed_id", "").strip()
        if feeding_ids:
            query_params["feed_id"] = feeding_ids

        last_indicator = None
        next_page = True
        total_skipped_tags = set()
        total_indicators = 0
        page_count = 0
        try:
            while next_page:
                page_count += 1
                indicator_type_count = {
                    indicator_type: 0 for indicator_type in indicator_types
                }
                current_page_skip_count = 0
                current_extracted_indicators = set() if is_retraction else []
                logger_msg = (
                    f"pulling data for page {page_count} from {PLATFORM_NAME}"
                )
                resp_json = self.anomali_threatstream_helper.api_helper(
                    logger_msg=logger_msg,
                    url=query_endpoint,
                    method="GET",
                    headers=headers,
                    params=query_params,
                    verify=self.ssl_validation,
                    proxies=self.proxy,
                    is_retraction=is_retraction,
                )
                indicators_json_list = resp_json.get("objects", [])
                if not indicators_json_list:
                    if not is_retraction:
                        storage.clear()
                    break
                last_indicator = indicators_json_list[-1]

                for indicator in indicators_json_list:
                    try:
                        skip_indicator = False
                        tags_data = (
                            indicator.get("tags", [])
                            if indicator.get("tags")
                            else []
                        )
                        if tags_data:
                            for tag in tags_data:
                                if tag.get("name", "") == TAG_NAME:
                                    skip_indicator = True
                                    break
                        if not skip_indicator:
                            if self.configuration["enable_tagging"] == "No":
                                tags_data = []

                            indicator_type = indicator.get("type", "")
                            if indicator.get("value") and indicator_type:
                                tags, skipped_tags = self.create_tags(
                                    tags_data
                                )
                                total_skipped_tags.update(skipped_tags)

                                description = indicator.get("description")
                                if (
                                    indicator_type == IndicatorType.MD5
                                    and indicator.get("subtype") == "SHA256"
                                ):
                                    indicator_type = IndicatorType.SHA256
                                if is_retraction:
                                    current_extracted_indicators.add(
                                        indicator.get("value")
                                    )
                                else:
                                    first_seen = self.convert_into_date_time(
                                        indicator.get("created_ts")
                                    )
                                    last_seen = self.convert_into_date_time(
                                        indicator.get("modified_ts")
                                    )
                                    current_extracted_indicators.append(
                                        Indicator(
                                            value=indicator.get("value"),
                                            type=indicator_types.get(
                                                indicator_type
                                            ),
                                            firstSeen=first_seen,
                                            lastSeen=last_seen,
                                            severity=SEVERITY_MAPPING.get(
                                                indicator.get("meta", {}).get(
                                                    "severity",
                                                    SeverityType.UNKNOWN,
                                                ),
                                            ),
                                            tags=tags,
                                            reputation=self.get_reputation(
                                                indicator.get(
                                                    "confidence", ""
                                                )
                                            ),
                                            comments=(
                                                description
                                                if description is not None
                                                else ""
                                            ),
                                        )
                                    )
                                indicator_type_count[indicator_type] += 1
                            else:
                                current_page_skip_count += 1
                        else:
                            current_page_skip_count += 1
                    except (ValidationError, Exception) as error:
                        current_page_skip_count += 1
                        error_message = (
                            "Validation error occurred"
                            if isinstance(error, ValidationError)
                            else "Unexpected error occurred"
                        )
                        self.logger.error(
                            message=(
                                f"{self.log_prefix}: {error_message} while"
                                " creating indicator. This record "
                                f"will be skipped. Error: {error}."
                            ),
                            details=str(traceback.format_exc()),
                        )

                # parsed_indicators.extend(current_extracted_indicators)
                total_indicators += len(current_extracted_indicators)

                self.logger.info(
                    "{}: Successfully fetched {} indicator(s) and"
                    " skipped {} for page {}. Pull Stat: {} SHA256, "
                    "{} MD5, {} URL, {} Domain, {} IP, "
                    "and {} IPv6 indicator(s) "
                    "fetched. Total indicator(s) fetched -"
                    " {}.".format(
                        self.log_prefix,
                        len(current_extracted_indicators),
                        current_page_skip_count,
                        page_count,
                        indicator_type_count["sha256"],
                        indicator_type_count["md5"],
                        indicator_type_count["url"],
                        indicator_type_count["domain"],
                        indicator_type_count["ip"],
                        indicator_type_count["ipv6"],
                        total_indicators,
                    )
                )

                if len(indicators_json_list) < MAX_PAGE_SIZE:
                    if not is_retraction:
                        storage.clear()
                    next_page = False
                else:
                    query_params["update_id__gt"] = last_indicator.get(
                        "update_id"
                    )

                if page_count >= PAGE_LIMIT and not is_retraction:
                    # The threshold condition should only work for
                    # Normal pulling and not retraction.
                    storage.clear()
                    if last_indicator and last_indicator.get("modified_ts"):
                        storage["last_updated"] = last_indicator.get(
                            "modified_ts"
                        )

                    next_page = False
                if not next_page:
                    if len(total_skipped_tags) > 0:
                        self.logger.info(
                            f"{self.log_prefix}: {len(total_skipped_tags)} "
                            "tag(s) skipped as they were longer than expected "
                            "size or due to some other exceptions that "
                            "occurred while creation of them. tags: "
                            f"({', '.join(total_skipped_tags)})."
                        )
                    self.logger.info(
                        f"{self.log_prefix}: Successfully fetched "
                        f"{total_indicators} indicator(s) from "
                        f"{PLATFORM_NAME}."
                    )

                if current_extracted_indicators:
                    if hasattr(self, "sub_checkpoint") and not is_retraction:
                        yield current_extracted_indicators, {
                            "checkpoint": (
                                last_indicator.get("modified_ts")
                                if last_indicator.get("modified_ts")
                                else self._convert_datetime_to_anomali_format(
                                    datetime.now()
                                )
                            )
                        }
                    else:
                        yield current_extracted_indicators
        except AnomaliThreatstreamPluginException as ex:
            if not is_retraction and not hasattr(self, "sub_checkpoint"):
                storage.clear()
                if last_indicator and last_indicator.get("modified_ts"):
                    storage["last_updated"] = last_indicator.get(
                        "modified_ts"
                    )
            err_msg = (
                "Error occurred while pulling "
                f"indicators from {PLATFORM_NAME}."
            )
            self.logger.error(
                message=f"{self.log_prefix}: {err_msg} Error: {ex}",
                details=traceback.format_exc(),
            )

            if (
                current_extracted_indicators
                and not hasattr(self, "sub_checkpoint")
                and not is_retraction
            ):
                yield current_extracted_indicators
            else:
                raise AnomaliThreatstreamPluginException(err_msg)

        except Exception as ex:
            if not is_retraction and not hasattr(self, "sub_checkpoint"):
                storage.clear()
                if last_indicator and last_indicator.get("modified_ts"):
                    storage["last_updated"] = last_indicator.get(
                        "modified_ts"
                    )
            err_msg = (
                "Unexpected error occurred while pulling "
                f"indicators from {PLATFORM_NAME}."
            )
            self.logger.error(
                message=f"{self.log_prefix}: {err_msg} Error: {ex}",
                details=traceback.format_exc(),
            )
            if (
                current_extracted_indicators
                and not hasattr(self, "sub_checkpoint")
                and not is_retraction
            ):
                yield current_extracted_indicators
            else:
                raise AnomaliThreatstreamPluginException(err_msg)

    def push(
        self,
        indicators: list,
        action_dict: dict,
        source: str = None,
        business_rule: str = None,
        plugin_name: str = None,
    ) -> PushResult:
        """Push method will push the indicators to Anomali.

        Args:
            indicators (list): List of indicators.

        Returns:
            PushResult : PushResult object with success and message
        """
        action_label = action_dict.get("label")
        self.logger.info(
            f"{self.log_prefix}: Executing push method for "
            f'"{action_label}" target action.'
        )
        action_value = action_dict.get("value")
        skipped_count = 0

        if action_value == "share_ioc":
            if not indicators:
                self.logger.info(
                    f"{self.log_prefix}: No indicators found to push."
                )
                return PushResult(
                    success=True, message="No indicators found."
                )
            default_tags = [
                {"name": TAG_NAME},
            ]
            if plugin_name:
                default_tags.append(
                    {"name": f"{PREFIX_IOC_SOURCE} {SEPARATOR} {plugin_name}"}
                )
            action_params = action_dict.get("parameters", {})
            hash_itype = action_params.get("hash_itype", "")
            ip_itype = action_params.get("ip_itype", "")
            ipv6_itype = action_params.get("ipv6_itype", "")
            domain_itype = action_params.get("domain_itype", "")
            url_itype = action_params.get("url_itype", "")
            objects = []
            for indicator in indicators:
                tags = indicator.tags if indicator.tags else []
                if tags:
                    tags = [{"name": tag} for tag in tags]
                tags.extend(default_tags)
                payload = {
                    "tags": tags,
                    "severity": ANOMALI_SEVERITY_MAPPING.get(
                        indicator.severity
                    ),
                    "confidence": indicator.reputation * 10,
                }

                if str(indicator.type.value) in {
                    "url",
                    "domain",
                    "ipv4",
                    "ipv6",
                }:
                    try:
                        if self._validate_url(indicator.value, False):
                            payload["url"] = indicator.value
                            payload["itype"] = url_itype
                        elif self._is_valid_ipv4(indicator.value):
                            payload["srcip"] = indicator.value
                            payload["itype"] = ip_itype
                        elif self._is_valid_ipv6(indicator.value):
                            payload["ipv6"] = indicator.value
                            payload["itype"] = ipv6_itype
                        elif self._validate_domain(indicator.value):
                            payload["domain"] = indicator.value
                            payload["itype"] = domain_itype
                            if self.configuration.get("domain_include_subdomains", "0") == "1":
                                # Inject an additional wildcard domain entry to match all sub-domains
                                subdomain_payload = payload.copy()
                                subdomain_payload["domain"] = f"*.{indicator.value}"
                                objects.append(subdomain_payload)
                        else:
                            skipped_count += 1
                            continue
                    except Exception as err:
                        self.logger.error(
                            message=(
                                f"{self.log_prefix}: Error occurred while "
                                f"sharing the indicator. Error: {err}"
                            ),
                            details=str(traceback.format_exc()),
                        )
                        skipped_count += 1
                        continue

                elif indicator.type == IndicatorType.SHA256:
                    payload["md5"] = indicator.value
                    payload["subtype"] = "SHA256"
                    payload["itype"] = hash_itype
                elif indicator.type == IndicatorType.MD5:
                    payload["md5"] = indicator.value
                    payload["subtype"] = "MD5"
                    payload["itype"] = hash_itype
                if payload:
                    objects.append(payload)

            results = []
            size_in_bytes = getsizeof(json.dumps(objects))
            # Convert bytes to megabytes
            size_in_mb = size_in_bytes / BYTES_TO_MB
            if size_in_mb > TARGET_SIZE_MB:
                chunk_data = self.anomali_threatstream_helper.split_into_size(
                    objects
                )
                results.extend(chunk_data)
            elif objects:
                results.append(objects)

            (base_url, user_name, api_key) = self._get_credentials(
                self.configuration
            )
            headers = self.get_headers(user_name, api_key)
            final_payload = {
                "meta": {
                    "classification": "private",
                    "allow_unresolved": True,
                    "allow_update": True,
                    "enrich": False,
                },
            }

            page_count = 0
            total_count = 0
            for result in results:
                page_count += 1
                final_payload["objects"] = result
                try:
                    logger_msg = (
                        f"pushing indicators to {self.plugin_name} "
                        f"for page {page_count}"
                    )
                    self.anomali_threatstream_helper.api_helper(
                        logger_msg=logger_msg,
                        url=f"{base_url}/api/v2/intelligence/",
                        method="PATCH",
                        data=json.dumps(final_payload),
                        headers=headers,
                        verify=self.ssl_validation,
                        proxies=self.proxy,
                    )
                    total_count += len(result)
                    self.logger.info(
                        f"{self.log_prefix}: Successfully shared {len(result)}"
                        f" indicator(s) for page {page_count}. Total indicator"
                        f"(s) shared - {total_count}."
                    )
                except (AnomaliThreatstreamPluginException, Exception) as err:
                    skipped_count += len(result)
                    self.logger.error(
                        message=(
                            f"{self.log_prefix}: Error occurred while pushing"
                            f" indicators. Error: {str(err)}"
                        ),
                        details=str(traceback.format_exc()),
                    )
                    continue

            self.logger.info(
                f"{self.log_prefix}: Successfully shared {total_count} indicator(s)."
            )
            if skipped_count > 0:
                self.logger.info(
                    f"{self.log_prefix}: {skipped_count} indicator(s) will "
                    f"not be shared or updated on {self.plugin_name} platform."
                    " Invalid Domain, IP/IPv6, URL or Hashes(SHA256, MD5) received."
                )
            return PushResult(
                success=True, message="Successfully pushed indicators."
            )

    def get_actions(self):
        """Get available actions."""
        return [
            ActionWithoutParams(label="Share Indicators", value="share_ioc")
        ]

    def validate_action(self, action: Action) -> ValidationResult:
        """Validate Anomali configuration.

        Args:
            action (Action): Action to perform on IoCs.

        Returns:
            ValidationResult: Validation result.
        """
        action_value = action.value
        if action_value not in ["share_ioc"]:
            return ValidationResult(
                success=False, message="Unsupported action provided."
            )
        if action_value == "share_ioc":

            if not action.parameters.get("url_itype"):
                err_msg = "URL itype should not be empty."
                self.logger.error(f"{self.log_prefix}: {err_msg}")
                return ValidationResult(success=False, message=err_msg)

            if not action.parameters.get("ip_itype"):
                err_msg = "IP itype should not be empty."
                self.logger.error(f"{self.log_prefix}: {err_msg}")
                return ValidationResult(success=False, message=err_msg)

            if not action.parameters.get("ipv6_itype"):
                err_msg = "IPv6 itype should not be empty."
                self.logger.error(f"{self.log_prefix}: {err_msg}")
                return ValidationResult(success=False, message=err_msg)

            if not action.parameters.get("domain_itype"):
                err_msg = "Domain itype should not be empty."
                self.logger.error(f"{self.log_prefix}: {err_msg}")
                return ValidationResult(success=False, message=err_msg)

            if not action.parameters.get("hash_itype"):
                err_msg = "Hash itype should not be empty."
                self.logger.error(f"{self.log_prefix}: {err_msg}")
                return ValidationResult(success=False, message=err_msg)

        return ValidationResult(
            success=True, message="Validation successful."
        )

    def get_action_fields(self, action: Action):
        """Get fields required for an action."""
        action_value = action.value
        if action_value == "share_ioc":
            return [
                {
                    "label": "URL iType",
                    "key": "url_itype",
                    "type": "choice",
                    "choices": [
                        {"key": "APT URL", "value": "apt_url"},
                        {"key": "Bot URL", "value": "bot_url"},
                        {"key": "Malware C&C URL", "value": "c2_url"},
                        {
                            "key": "Compromised URL",
                            "value": "compromised_url",
                        },
                        {"key": "Cryptocurrency URL", "value": "crypto_url"},
                        {"key": "Downloader URL", "value": "downloader_url"},
                        {
                            "key": "Data Exfiltration URL",
                            "value": "exfil_url",
                        },
                        {"key": "Exploit Kit URL", "value": "exploit_url"},
                        {"key": "Fraud URL", "value": "fraud_url"},
                        {
                            "key": "IP Geolocation URL",
                            "value": "geolocation_url",
                        },
                        {
                            "key": "Information Stealer URL",
                            "value": "infostealer_url",
                        },
                        {
                            "key": "Internet Of Things Malicious URL",
                            "value": "iot_url",
                        },
                        {"key": "IP Check URL", "value": "ipcheck_url"},
                        {"key": "Malware URL", "value": "mal_url"},
                        {"key": "Parked URL", "value": "parked_url"},
                        {"key": "Paste Site URL", "value": "pastesite_url"},
                        {"key": "Phishing URL", "value": "phish_url"},
                        {
                            "key": "Point Of Sale Malicious URL",
                            "value": "pos_url",
                        },
                        {"key": "Ransomware URL", "value": "ransomware_url"},
                        {
                            "key": "Social Media URL",
                            "value": "social_media_url",
                        },
                        {"key": "Spam URL", "value": "spam_url"},
                        {"key": "Speedtest URL", "value": "speedtest_url"},
                        {"key": "Suspicious URL", "value": "suspicious_url"},
                        {
                            "key": "Torrent Tracker URL",
                            "value": "torrent_tracker_url",
                        },
                        {"key": "Trojan URL", "value": "trojan_url"},
                    ],
                    "default": "apt_url",
                    "mandatory": True,
                    "description": (
                        "Select the iType that you want to assign to your URL."
                    ),
                },
                {
                    "label": "IP iType",
                    "key": "ip_itype",
                    "type": "choice",
                    "choices": [
                        {"key": "Actor IP", "value": "actor_ip"},
                        {"key": "Anonymous Proxy IP", "value": "anon_proxy"},
                        {"key": "Anonymous VPN IP", "value": "anon_vpn"},
                        {"key": "APT IP", "value": "apt_ip"},
                        {"key": "Infected Bot IP", "value": "bot_ip"},
                        {"key": "Brute Force IP", "value": "brute_ip"},
                        {"key": "Malware C&C IP", "value": "c2_ip"},
                        {
                            "key": "Commercial Webproxy IP",
                            "value": "comm_proxy_ip",
                        },
                        {"key": "Compromised IP", "value": "compromised_ip"},
                        {"key": "Cryptocurrency IP", "value": "crypto_ip"},
                        {"key": "DDOS IP", "value": "ddos_ip"},
                        {"key": "Downloader IP", "value": "downloader_ip"},
                        {"key": "Data Exfiltration IP", "value": "exfil_ip"},
                        {"key": "Exploit Kit IP", "value": "exploit_ip"},
                        {"key": "Fraud IP", "value": "fraud_ip"},
                        {"key": "I2P IP", "value": "i2p_ip"},
                        {
                            "key": "Information Stealer IP",
                            "value": "infostealer_ip",
                        },
                        {
                            "key": "Internet Of things Malicious IP",
                            "value": "iot_ip",
                        },
                        {"key": "Malware IP", "value": "mal_ip"},
                        {"key": "Peer-to-Peer C&C IP", "value": "p2pcnc"},
                        {"key": "Domain Parking IP", "value": "parked_ip"},
                        {"key": "Phishing IP", "value": "phish_ip"},
                        {
                            "key": "Point Of Sale Malicious IP",
                            "value": "pos_ip",
                        },
                        {"key": "Open Proxy IP", "value": "proxy_ip"},
                        {"key": "Ransomware IP", "value": "ransomware_ip"},
                        {"key": "Scanning IP", "value": "scan_ip"},
                        {"key": "Sinkhole IP", "value": "sinkhole_ip"},
                        {"key": "Spammer IP", "value": "spam_ip"},
                        {"key": "SSH Brute Force IP", "value": "ssh_ip"},
                        {"key": "Suppress Alerts", "value": "suppress"},
                        {"key": "Suspicious IP", "value": "suspicious_ip"},
                        {"key": "TOR Node IP", "value": "tor_ip"},
                        {"key": "Trojan IP Address", "value": "trojan_ip"},
                        {"key": "Cloud Server IP", "value": "vps_ip"},
                    ],
                    "default": "actor_ip",
                    "mandatory": True,
                    "description": (
                        "Select the iType that you want to assign to your IP."
                    ),
                },
                {
                    "label": "IPv6 iType",
                    "key": "ipv6_itype",
                    "type": "choice",
                    "choices": [
                        {"key": "Actor IPv6", "value": "actor_ipv6"},
                        {
                            "key": "Anonymous Proxy IPv6",
                            "value": "anon_proxy_ipv6",
                        },
                        {
                            "key": "Anonymous VPN IPv6",
                            "value": "anon_vpn_ipv6",
                        },
                        {"key": "APT IPv6", "value": "apt_ipv6"},
                        {"key": "Infected Bot IPv6", "value": "bot_ipv6"},
                        {"key": "Brute Force IPv6", "value": "brute_ipv6"},
                        {"key": "Malware C&C IPv6", "value": "c2_ipv6"},
                        {
                            "key": "Commercial Webproxy IPv6",
                            "value": "comm_proxy_ipv6",
                        },
                        {
                            "key": "Compromised IPv6",
                            "value": "compromised_ipv6",
                        },
                        {
                            "key": "Cryptocurrency IPv6",
                            "value": "crypto_ipv6",
                        },
                        {"key": "DDOS IPv6", "value": "ddos_ipv6"},
                        {
                            "key": "Downloader IPv6",
                            "value": "downloader_ipv6",
                        },
                        {
                            "key": "Data Exfiltration IPv6",
                            "value": "exfil_ipv6",
                        },
                        {"key": "Exploit Kit IPv6", "value": "exploit_ipv6"},
                        {"key": "Fraud IPv6", "value": "fraud_ipv6"},
                        {"key": "I2P IPv6", "value": "i2p_ipv6"},
                        {
                            "key": "Information Stealer IPv6",
                            "value": "infostealer_ipv6",
                        },
                        {
                            "key": "Internet Of Things Malicious IPv6",
                            "value": "iot_ipv6",
                        },
                        {"key": "Malware IPv6", "value": "mal_ipv6"},
                        {
                            "key": "Peer-to-Peer C&C IPv6",
                            "value": "p2pcnc_ipv6",
                        },
                        {
                            "key": "Domain Parking IPv6",
                            "value": "parked_ipv6",
                        },
                        {"key": "Phishing IPv6", "value": "phish_ipv6"},
                        {
                            "key": "Point Of Sale Malicious IPv6",
                            "value": "pos_ipv6",
                        },
                        {"key": "Open Proxy IPv6", "value": "proxy_ipv6"},
                        {
                            "key": "Ransomware IPv6",
                            "value": "ransomware_ipv6",
                        },
                        {"key": "Scanning IPv6", "value": "scan_ipv6"},
                        {"key": "Sinkhole IPv6", "value": "sinkhole_ipv6"},
                        {"key": "Spammer IPv6", "value": "spam_ipv6"},
                        {"key": "SSH Brute Force IPv6", "value": "ssh_ipv6"},
                        {
                            "key": "Suppress Alerts IPv6",
                            "value": "suppress_ipv6",
                        },
                        {
                            "key": "Suspicious IPv6",
                            "value": "suspicious_ipv6",
                        },
                        {"key": "TOR Node IPv6", "value": "tor_ipv6"},
                        {
                            "key": "Trojan IPv6 Address",
                            "value": "trojan_ipv6",
                        },
                        {"key": "Cloud Server IPv6", "value": "vps_ipv6"},
                    ],
                    "default": "actor_ipv6",
                    "mandatory": True,
                    "description": (
                        "Select the iType that you want to assign to your IPv6."
                    ),
                },
                {
                    "label": "Domain iType",
                    "key": "domain_itype",
                    "type": "choice",
                    "choices": [
                        {"key": "Adware Domain", "value": "adware_domain"},
                        {"key": "APT Domain", "value": "apt_domain"},
                        {"key": "Bot Domain", "value": "bot_domain"},
                        {
                            "key": "Malware C&C Domain Name",
                            "value": "c2_domain",
                        },
                        {
                            "key": "Commercial Webproxy Domain",
                            "value": "comm_proxy_domain",
                        },
                        {
                            "key": "Compromised Domain",
                            "value": "compromised_domain",
                        },
                        {
                            "key": "Cryptocurrency Pool Domain",
                            "value": "crypto_pool",
                        },
                        {
                            "key": "Disposable Email Domain",
                            "value": "disposable_email_domain",
                        },
                        {
                            "key": "Downloader Domain",
                            "value": "downloader_domain",
                        },
                        {"key": "Dynamic DNS", "value": "dyn_dns"},
                        {
                            "key": "Data Exfiltration Domain",
                            "value": "exfil_domain",
                        },
                        {
                            "key": "Exploit Kit Domain",
                            "value": "exploit_domain",
                        },
                        {"key": "Fraud Domain", "value": "fraud_domain"},
                        {
                            "key": "Free Email Domain",
                            "value": "free_email_domain",
                        },
                        {
                            "key": "Information Stealer Domain",
                            "value": "infostealer_domain",
                        },
                        {
                            "key": "Internet Of Things Malicious Domain",
                            "value": "iot_domain",
                        },
                        {"key": "Malware Domain", "value": "mal_domain"},
                        {"key": "Parked Domain", "value": "parked_domain"},
                        {"key": "Phishing Domain", "value": "phish_domain"},
                        {
                            "key": "Point Of Sale Malicious Domain",
                            "value": "pos_domain",
                        },
                        {
                            "key": "Ransomware Domain",
                            "value": "ransomware_domain",
                        },
                        {
                            "key": "Sinkhole Domain",
                            "value": "sinkhole_domain",
                        },
                        {"key": "Spam Domain", "value": "spam_domain"},
                        {
                            "key": "Suspicious Domain",
                            "value": "suspicious_domain",
                        },
                        {"key": "Trojan Domain", "value": "trojan_domain"},
                        {
                            "key": "Anonymous VPN Domain",
                            "value": "vpn_domain",
                        },
                        {
                            "key": "Whois Privacy Email Domain",
                            "value": "whois_privacy_domain",
                        },
                    ],
                    "default": "adware_domain",
                    "mandatory": True,
                    "description": (
                        "Select the iType that you want to assign to your Domain."
                    ),
                },
                {
                    "label": "Hash [MD5, SHA256] iType",
                    "key": "hash_itype",
                    "type": "choice",
                    "choices": [
                        {"key": "APT File Hash", "value": "apt_md5"},
                        {"key": "Bot Hash", "value": "bot_md5"},
                        {
                            "key": "Cryptocurrency Mining Software",
                            "value": "crypto_hash",
                        },
                        {
                            "key": "Downloader File Hash",
                            "value": "downloader_hash",
                        },
                        {"key": "Exploit Hash", "value": "exploit_md5"},
                        {"key": "Fraud Hash", "value": "fraud_md5"},
                        {
                            "key": "Hack Tool File Hash",
                            "value": "hack_tool_md5",
                        },
                        {
                            "key": "Information Stealer File Hash",
                            "value": "infostealer_hash",
                        },
                        {
                            "key": "Internet Of Things Malicious File Hash",
                            "value": "iot_hash",
                        },
                        {
                            "key": "JA3/JA3S TLS Fingerprint",
                            "value": "ja3_md5",
                        },
                        {"key": "Malware File Hash", "value": "mal_md5"},
                        {
                            "key": "SSL Certificate Hash",
                            "value": "mal_sslcert_sha1",
                        },
                        {"key": "Phishing File Hash", "value": "phish_md5"},
                        {
                            "key": "Point Of Sale Malicious File Hash",
                            "value": "pos_hash",
                        },
                        {
                            "key": "Ransomware File Hash",
                            "value": "ransomware_hash",
                        },
                        {"key": "Rootkit File Hash", "value": "rootkit_hash"},
                        {"key": "Trojan File Hash", "value": "trojan_hash"},
                    ],
                    "default": "apt_md5",
                    "mandatory": True,
                    "description": (
                        "Select the iType that you want to assign to your Hash [MD5, SHA256]."
                    ),
                },
            ]

    def _get_credentials(self, configuration) -> Tuple[str, str, str]:
        """Get API Credentials.
        Args:
            - configuration (Dict): Configuration Dictionary.
        Returns:
            - Tuple: Tuple containing Base URL, Username, API Key.
        """
        base_url = configuration.get("base_url", "").strip().strip("/")
        user_name = configuration.get("username", "").strip()
        api_key = configuration.get("api_key")
        return base_url, user_name, api_key

    def _get_indicator_types(self, threat_types: List) -> Dict:
        """Returns a mapping of Indicator Types, Based on the threat types to
        pull configuration parameter And, Depending on Neskope CE Version.

        Args:
            - threat_types: A list of threat types to pull.
        Returns:
            - Dictionary mapping of Indicator Types to Netskope CE Supported
            Indicator Types.
        """
        indicator_types = {}

        if "md5" in threat_types:
            indicator_types["md5"] = IndicatorType.MD5

        if "sha256" in threat_types:
            indicator_types["sha256"] = IndicatorType.SHA256

        if "url" in threat_types:
            indicator_types["url"] = IndicatorType.URL

        if "domain" in threat_types:
            indicator_types["domain"] = getattr(
                IndicatorType, "DOMAIN", IndicatorType.URL
            )

        if "ip" in threat_types:
            indicator_types["ip"] = getattr(
                IndicatorType, "IPV4", IndicatorType.URL
            )

        if "ipv6" in threat_types:
            indicator_types["ipv6"] = getattr(
                IndicatorType, "IPV6", IndicatorType.URL
            )
        return indicator_types

    def get_modified_indicators(self, source_indicators: List[List[Dict]]):
        """Get all modified indicators status.

        Args:
            source_indicators (List[List[Dict]]): Source Indicators.

<<<<<<< HEAD
        Returns:
            - A string representation of MD5 hexdigest of configuration.
        """
        (
            base_url, user_name, api_key
        ) = self._get_credentials(configuration)

        config = {
            "base_url": base_url,
            "user_name": user_name,
            "api_key": api_key,
            "indicator_type": configuration.get("indicator_type", []),
            "domain_include_subdomains": configuration.get("domain_include_subdomains", "0"),
            "severity": configuration.get("severity", ""),
            "status": configuration.get("status", "")
        }
        return hashlib.md5(
            json.dumps(config, sort_keys=True).encode("utf-8")
        ).hexdigest()

    def _is_config_modified(self) -> bool:
        """This method is used to determine wether configuration
        is modified or not.

        Returns:
            - Returns bool flag. True or False
=======
        Yields:
            tuple: Modified Indicators and Status.
>>>>>>> bef08fb2
        """
        self.log_prefix = self.log_prefix + f" [{RETRACTION}]"
        self.logger.info(
            f"{self.log_prefix}: Getting all modified indicators status"
            f" from {PLATFORM_NAME}."
        )
        retraction_interval = self.configuration.get("retraction_interval")
        if not (retraction_interval and isinstance(retraction_interval, int)):
            log_msg = (
                "Retraction Interval is not available for the configuration"
                f' "{self.config_name}". Skipping retraction of IoC(s)'
                f" for {PLATFORM_NAME}."
            )
            self.logger.info(f"{self.log_prefix}: {log_msg}")
            yield [], True
        retraction_interval = int(retraction_interval)
        start_time = datetime.now() - timedelta(days=retraction_interval)
        start_time = self._convert_datetime_to_anomali_format(start_time)
        for source_ioc_list in source_indicators:
            try:
                iocs = set()
                for ioc in source_ioc_list:
                    if ioc:
                        iocs.add(ioc.value)
                total_iocs = len(iocs)
                modified_indicators = self.get_indicators(
                    is_retraction=True, retraction_time=start_time
                )
                for indicator in modified_indicators:
                    iocs -= indicator
                self.logger.info(
                    f"{self.log_prefix}: {len(iocs)} indicator(s) will "
                    f"be marked as retracted from {total_iocs} total "
                    "indicator(s) present in cloud exchange for"
                    f" {PLATFORM_NAME}."
                )

                yield list(iocs), False
            except Exception as err:
                err_msg = (
                    f"Error while fetching modified indicators from"
                    f" {PLATFORM_NAME}."
                )
                self.logger.error(
                    message=(f"{self.log_prefix}: {err_msg} Error: {err}"),
                    details=traceback.format_exc(),
                )
                raise AnomaliThreatstreamPluginException(err_msg)<|MERGE_RESOLUTION|>--- conflicted
+++ resolved
@@ -1660,37 +1660,8 @@
         Args:
             source_indicators (List[List[Dict]]): Source Indicators.
 
-<<<<<<< HEAD
-        Returns:
-            - A string representation of MD5 hexdigest of configuration.
-        """
-        (
-            base_url, user_name, api_key
-        ) = self._get_credentials(configuration)
-
-        config = {
-            "base_url": base_url,
-            "user_name": user_name,
-            "api_key": api_key,
-            "indicator_type": configuration.get("indicator_type", []),
-            "domain_include_subdomains": configuration.get("domain_include_subdomains", "0"),
-            "severity": configuration.get("severity", ""),
-            "status": configuration.get("status", "")
-        }
-        return hashlib.md5(
-            json.dumps(config, sort_keys=True).encode("utf-8")
-        ).hexdigest()
-
-    def _is_config_modified(self) -> bool:
-        """This method is used to determine wether configuration
-        is modified or not.
-
-        Returns:
-            - Returns bool flag. True or False
-=======
         Yields:
             tuple: Modified Indicators and Status.
->>>>>>> bef08fb2
         """
         self.log_prefix = self.log_prefix + f" [{RETRACTION}]"
         self.logger.info(
